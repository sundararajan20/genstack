--- conflicted
+++ resolved
@@ -123,13 +123,8 @@
     else:
         total_norm = 0
         for p in parameters:
-<<<<<<< HEAD
             if p.tensor_model_parallel or (get_tensor_model_parallel_rank() == 0):
-                param_norm = p.grad.data.norm(norm_type)
-=======
-            if p.model_parallel or (get_model_parallel_rank() == 0):
                 param_norm = torch.linalg.norm(p.grad.data.flatten(), norm_type)
->>>>>>> ea81d62f
                 total_norm += param_norm.item() ** norm_type
         # Sum across all model-parallel GPUs.
         total_norm_cuda = torch.cuda.FloatTensor([float(total_norm)])
